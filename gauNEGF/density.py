--- conflicted
+++ resolved
@@ -142,17 +142,12 @@
     # Generate weights similarly to ANT
     w = xs**4 * 16.0/(3*(n))
     w = np.concatenate((w, w))
-<<<<<<< HEAD
 
     if N%2==1:
         w=w[:-1]
         x=x[:-1]
     x = x[np.argsort(x)]
     w = w[np.argsort(x)]
-=======
-    if N%2==1:
-        w = w[:-1]
->>>>>>> 90f900ad
     return x, w
 
 def integratePoints(computePointFunc, numPoints, parallel=False, numWorkers=None, 
