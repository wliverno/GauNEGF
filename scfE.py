--- conflicted
+++ resolved
@@ -99,13 +99,8 @@
         return EList[inds], occList[inds]
 
     
-<<<<<<< HEAD
-    # Use Gaussian to calculate the Density Matrix
+    # Updated to update surfG() Fock matrix and plot integral and residues
     def PToFock(self, damping, Edamp=False, debug=True):
-=======
-    # Updated to update surfG() Fock matrix and plot integral and residues
-    def PToFock(self, damping, Edamp=False):
->>>>>>> 89648f2a
         Fock_old = self.F.copy()
         dE, RMSDP, MaxDP = super().PToFock(damping, Edamp)
         self.F, self.locs = getFock(self.bar, self.spin)
