import numpy as np
from numpy import linalg as LA
from scipy.linalg import fractional_matrix_power
import sys
import time
import matplotlib.pyplot as plt


from gauopen import QCOpMat as qco
from gauopen import QCBinAr as qcb
from gauopen import QCUtil as qcu

from matTools import *

# Matrix Headers
AlphaDen = "ALPHA DENSITY MATRIX"
BetaDen = "BETA DENSITY MATRIX"
AlphaSCFDen = "ALPHA SCF DENSITY MATRIX"
BetaSCFDen = "BETA SCF DENSITY MATRIX"
AlphaFock = "ALPHA FOCK MATRIX"
BetaFock = "BETA FOCK MATRIX"
AlphaMOs = "ALPHA MO COEFFICIENTS"
BetaMOs = "BETA MO COEFFICIENTS"
AlphaEnergies = "ALPHA ORBITAL ENERGIES"
BetaEnergies = "BETA ORBITAL ENERGIES"

# CONSTANTS:
har_to_eV = 27.211386   # eV/Hartree
eoverh = 3.874e-5       # A/eV
kT = 0.025              # eV @ 20degC
V_to_au = 0.03675       # Volts to Hartree/elementary Charge



class NEGF(object):
    def __init__(self, fn, basis="lanl2dz", func="b3pw91", spin="r", fullSCF=True, route=""):
        # Set up variables
        self.ifile = fn + ".gjf"
        self.chkfile = fn + ".chk"
        self.ofile = fn + ".log"
        self.func = func
        self.basis = basis
        self.method= spin+func
        self.otherRoute = route     # Other commands that are needed in Gaussian
        self.spin = spin
        self.energyDep = False;
        self.Total_E_Old=9999.0;
        
        #Default Integration Limits (from Damle thesis)
        self.Emin = -15
        self.Eminf = -1e5

    
        # Start calculation: Load Initial Matrices from Gaussian
    
        print('Calculation started at '+str(time.asctime()))
        self.start_time = time.time()
    
        self.bar = qcb.BinAr(debug=False,lenint=8,inputfile=self.ifile)
        self.bar.write('debug.baf')
        self.runDFT(fullSCF)

        # Prepare self.F, Density, self.S, and TF matrices
        self.P = getDen(self.bar, spin)
        self.F, self.locs = getFock(self.bar, spin)
        self.nsto = len(self.locs)
        Omat = np.array(self.bar.matlist["OVERLAP"].expand())
        if spin == "ro" or spin == "u":
            self.S = np.block([[Omat, np.zeros(Omat.shape)],[np.zeros(Omat.shape),Omat]])
        else:
            self.S = Omat
        
        self.X = np.array(fractional_matrix_power(self.S, -0.5))
    
        self.I = np.array(np.identity(self.nsto))
        #H0 = self.X*self.F*har_to_eV*self.X.conj().T
    
        print("ORBS:")
        print(self.locs)
        self.Total_E =  self.bar.scalar("escf")
        self.updateN()
        print('Expecting', str(self.bar.ne), 'electrons')
        print('Actual: ', str(self.nelec), 'electrons')
        print('Charge is:', self.bar.icharg)
        print('Multiplicity is:', self.bar.multip)
        print("Initial SCF energy: ", self.Total_E)
        print('###################################')
    
    #Run DFT in Gaussian, default run full SCF to convergence, otherwise use Harris guess only
    def runDFT(self, fullSCF=True):
        if fullSCF:
            try:
                self.bar.update(model=self.method, basis=self.basis, toutput=self.ofile, dofock=True,chkname=self.chkfile, miscroute=self.otherRoute)
                print('Checking '+self.chkfile+' for saved data...');
            except:
                print('Checkpoint not loaded, running full SCF...');
                self.bar.update(model=self.method, basis=self.basis, toutput=self.ofile, dofock="scf",chkname=self.chkfile, miscroute=self.otherRoute)
        
            print("Done!")
            self.F, self.locs = getFock(self.bar, self.spin)
            
        else:
            print('Using default Harris DFT guess to initialize...')
            self.bar.update(model=self.method, basis=self.basis, toutput=self.ofile, dofock="GUESS",chkname=self.chkfile, miscroute=self.otherRoute)
            self.bar.update(model=self.method, basis=self.basis, toutput=self.ofile, dofock=True, miscroute=self.otherRoute)
            print("Done!")
            self.F, self.locs = getFock(self.bar, self.spin)
    
    # Update number of Electrons (self.nelec) from density matrix
    def updateN(self):
<<<<<<< HEAD
        nOcc = np.real(np.trace(self.P@self.S))
        if self.spin == 'r':     #each occupied orbital is an electron pair
            self.nelec = nOcc * 2
        else:                   #each orbital is a single electron    
=======
        nOcc =  np.real(np.trace(self.P@self.S))
        if self.spin == 'r':
            self.nelec = 2*nOcc
        else:
>>>>>>> 89648f2a
            self.nelec = nOcc
        return self.nelec

    def setFock(self, F_):
        self.F = F_ 

    # Set voltage and fermi energy, update electric field applied and integral limits
    def setVoltage(self, fermi, qV):
        self.fermi = fermi
        self.Emin = fermi-15;
        self.Eminf = fermi-1e5;
        self.qV = qV
        self.mu1 =  fermi + (qV/2)
        self.mu2 =  fermi - (qV/2)
    
    
        # Calculate electric field to apply during SCF, apply between contacts
        # TODO: average location of all contact atoms (currently just first atom)
        lAtom = self.bar.c[int(self.lContact[0]-1)*3:int(self.lContact[0])*3]
        rAtom = self.bar.c[int(self.rContact[0]-1)*3:int(self.rContact[0])*3]
        vec  = np.array(lAtom-rAtom)
        dist = LA.norm(vec)
        vecNorm = vec/dist
        
        if dist == 0:
            print("WARNING: left and right contact atoms identical, E-field set to zero!")
            field = [0,0,0]
        else:
            field = -1*vecNorm*qV*V_to_au/(dist*0.0001)
        self.bar.scalar("X-EFIELD", int(field[0]))
        self.bar.scalar("Y-EFIELD", int(field[1]))
        self.bar.scalar("Z-EFIELD", int(field[2]))
        print("E-field set to "+str(LA.norm(field))+" au")
    
    # Set contacts based on atom orbital locations
    def setContacts(self, lContact, rContact):
        self.lContact=np.array(lContact)
        self.rContact=np.array(rContact)
        lInd = np.where(np.isin(abs(self.locs), self.lContact))[0]
        rInd = np.where(np.isin(abs(self.locs), self.rContact))[0]
        return lInd, rInd
    
    # Set self-energies of left and right contacts (TODO: n>2 terminal device?)
    def setSigma(self, lContact, rContact, sig=-0.1j, sig2=False): 
        lInd, rInd = self.setContacts(lContact, rContact)
        #Is there a second sigma matrix? If not, copy the first one
        if isinstance(sig2, bool):
            sig2 = sig + 0.0
        
        # Sigma can be a value, list, or matrix
        if np.ndim(np.array(sig)) == 0  and np.ndim(np.array(sig2)) == 0:
            pass
        elif np.ndim(sig) == 1 and np.ndim(sig2) == 1:
            if self.spin=='g':
                sig = np.kron(sig, [1, 1])
                sig2 = np.kron(sig2, [1, 1])
            elif self.spin=='ro' or self.spin=='u':
                sig = np.kron([1, 1], sig)
                sig2 = np.kron([1, 1], sig2)
        elif np.ndim(sig) == 2 and np.ndim(sig2) == 2:
            if self.spin=='g':
                sig = np.kron(sig, np.eye(2))
                sig2 = np.kron(sig2, np.eye(2))
            elif self.spin=='ro' or self.spin=='u':
                sig = np.kron(np.eye(2), sig)
                sig2 = np.kron(np.eye(2), sig2)
            
        else:
            raise Exception('Sigma matrix dimension mismatch!')
        
        self.sigma1 = formSigma(lInd, sig, self.nsto, self.S)
        self.sigma2 = formSigma(rInd, sig2, self.nsto, self.S)
        
        if self.sigma1.shape != self.F.shape or self.sigma2.shape != self.F.shape:
            raise Exception(f'Sigma size mismatch! F shape={self.F.shape},'+
                            f' sigma shapes={self.sigma1.shape}, {self.sigma2.shape}')
        
        self.sigma12 = self.sigma1 + self.sigma2
    
        print('Max imag sigma:', str(np.max(np.abs(np.imag(self.sigma12)))));
        self.Gam1 = (self.sigma1 - self.sigma1.conj().T)*1j
        self.Gam2 = (self.sigma2 - self.sigma2.conj().T)*1j
    
        sigWVal = -0.00001j #Based on Damle Code
        self.sigmaW1 = formSigma(lInd, sigWVal, self.nsto, self.S)
        self.sigmaW2 = formSigma(rInd, sigWVal, self.nsto, self.S)
        self.sigmaW12 = self.sigmaW1+self.sigmaW2
    
        self.GamW1 = (self.sigmaW1 - self.sigmaW1.conj().T)*1j
        self.GamW2 = (self.sigmaW2 - self.sigmaW2.conj().T)*1j
    
    def getSigma(self, E=0): #E only used by NEGFE() object, function inherited
        return (self.sigma1, self.sigma2)

    # Calculate density matrix from stored Fock matrix
    def FockToP(self):
        # Prepare Variables for Analytical Integration
        X = np.array(self.X)
        self.F, self.locs = getFock(self.bar, self.spin)
        Fbar = X @ (self.F*har_to_eV + self.sigma12) @ X
        GamBar1 = X @ self.Gam1 @ X
        GamBar2 = X @ self.Gam2 @ X

        D,V = LA.eig(np.array(Fbar))
           
        err =  np.float_(sum(np.imag(D)))
        if  err > 0:
            print('Imaginary elements on diagonal of D are positive ------->  ', err)

        FbarW = X@(self.F*har_to_eV + self.sigmaW12)@X
        GamBarW1 = X@self.GamW1@X
        GamBarW2 = X@self.GamW2@X
        Dw,Vw = LA.eig(np.array(FbarW))
        
        # Calculate each integral
        #P1 = densityGrid(Fbar, GamBar2, self.Emin, self.mu1)
        #P2 = densityGrid(Fbar, GamBar2, self.Emin, self.mu2)
        P1 = density(V, D, GamBar1, self.Emin, self.mu1)
        P2 = density(V, D, GamBar2, self.Emin, self.mu2)
        Pw = density(Vw, Dw, GamBarW1+GamBarW2, self.Eminf, self.Emin)
        
        # Sum them up 
        P = P1 + P2 + Pw
        
        # Calculate Level Occupation, Lowdin TF,  Return
        pshift = V.conj().T @ P @ V
        self.P = X@P@X
        occList = np.diag(np.real(pshift)) 
        EList = np.array(np.real(D)).flatten()
        inds = np.argsort(EList)
        
        #DEBUG:
        #for pair in zip(occList[inds], EList[inds]):                       
        #    print("Energy=", str(pair[1]), ", Occ=", str(pair[0]))

        return EList[inds], occList[inds]

    
    # Use Gaussian to calculate the Density Matrix, apply damping factor
    # Edamp - when True, add multiple additional 0.1 damp when energy increases
    def PToFock(self, damping, Edamp=False):
        # Store Old Density Info
        Pback = getDen(self.bar, self.spin)
        Dense_old = np.diagonal(Pback)
        Dense_diff = abs(np.diagonal(self.P) - Dense_old)
        
        ##DEBUG
        #print('DEBUG: Compare Density')
        #print(np.real(np.diag(self.P)[:10]))
        #print(np.real(np.diag(Pback)[:10]))

        
        # Apply Damping, store to Gaussian matrix
        if self.Total_E_Old<self.Total_E and Edamp:
            print("APPLYING EDAMP...")
            self.P = Pback + 0.1*damping*(self.P - Pback)
        else:
            self.P = Pback + damping*(self.P - Pback)
        storeDen(self.bar, self.P, self.spin)
        self.updateN() 
        print(f'Total number of electrons (NEGF): {self.nelec:.2f}')
        
        # Run Gaussian, update SCF Energy
        self.bar.update(model=self.method, basis=self.basis, toutput=self.ofile, dofock="DENSITY", miscroute=self.otherRoute)
        self.Total_E_Old = self.Total_E.copy()
        self.Total_E  = self.bar.scalar("escf")
        print("SCF energy: ", self.Total_E)

        # Convergence variables: dE, RMSDP and MaxDP
        dE = self.Total_E-self.Total_E_Old
        MaxDP = max(Dense_diff)
        RMSDP = np.sqrt(np.mean(Dense_diff**2))
        print('Energy difference is: ', dE)
        print(f'MaxDP: {MaxDP:.2E} | RMSDP: {RMSDP:.2E}')
        return dE, RMSDP, MaxDP

    # Main SCF loop, runs Fock <-> Density cycle until convergence reached
    # Convergence criteria: dE, RMSDP, and MaxDP < conv, or maxcycles reached
    def SCF(self, conv=1e-5, damping=0.1, maxcycles=100, Edamp=False, plot=False):
        
        Loop = True
        Niter = 0
        PP=[]
        count=[]
        TotalE=[]
        print('Entering NEGF-SCF loop at: '+str(time.asctime()))
        print('###################################')
        while Loop:
            print()
            print('Iteration '+str(Niter)+':')
            # Fock --> P --> Fock
            EList, occList = self.FockToP()
            dE, RMSDP, MaxDP = self.PToFock(damping, Edamp)
            
            # Write monitor variables
            TotalE.append(self.Total_E)
            count.append(Niter)
            PP.append(self.nelec)

            if RMSDP<conv and MaxDP<conv and abs(dE)<conv:
                print('##########################################')
                print('Convergence achieved after '+str(Niter)+' iterations!')
                Loop = False
            elif Niter >= maxcycles:
                print('##########################################')
                print('WARNING: Convergence criterion not met, maxcycles reached!')
                Loop = False
            Niter += 1

        if plot==True:
            # Plot convergence data 
            plt.subplot(311)
            plt.title('Fermi level is: '+ str(self.fermi) + 'eV   $\Delta V=$'+str(self.qV)+'V Method: '+ self.method + '/' + self.basis + "\n")
            plt.ylabel(r'Max Change in $\rho$')
            plt.plot(count, PP, color='g', linestyle='solid' ,linewidth = 1, marker='x')

            plt.subplot(312)
            plt.ylabel('Total # of electrons')
            plt.xlabel('Iteration')
            plt.plot(count, TotalE, color='black', linestyle='solid' ,linewidth = 1, marker='o')

            plt.subplot(313)
            plt.plot(EList, occList, color ='r', marker='o')
            plt.xlabel('Energy')
            plt.ylabel('Occupation')
            plt.xlim([self.Emin, 0])
            plt.savefig('debug.png')
            plt.close()
 
        print("--- %s seconds ---" % (time.time() - self.start_time))
        print('')
        print('SCF Loop exited at', time.asctime())
        
        print('=========================')
        print('ENERGY LEVEL OCCUPATION:')
        print('=========================')
        for pair in zip(occList, EList):
            print(f"Energy = {pair[1]:9.3f} eV | Occ = {pair[0]:5.3f}")
        print('=========================')
        return count, PP, TotalE

    def writeChk(self):
        print('Writing to checkpoint file...') 
        self.bar.writefile(self.chkfile)
        print(self.chkfile+' written!') 
    
    # Save's matlab *.mat file with main variables
    def saveMAT(self, matfile="out.mat"):
        (sigma1, sigma2) = self.getSigma(self.fermi)
        # Save data in MATLAB .mat file
        matdict = {"F":self.F*har_to_eV, "sig1": sigma1, "sig2": sigma2, "S": self.S, "fermi": self.fermi, "qV": self.qV, "spin" : self.spin}
        io.savemat(matfile, matdict)
        return self.X@self.F@self.X
<|MERGE_RESOLUTION|>--- conflicted
+++ resolved
@@ -108,17 +108,10 @@
     
     # Update number of Electrons (self.nelec) from density matrix
     def updateN(self):
-<<<<<<< HEAD
-        nOcc = np.real(np.trace(self.P@self.S))
-        if self.spin == 'r':     #each occupied orbital is an electron pair
-            self.nelec = nOcc * 2
-        else:                   #each orbital is a single electron    
-=======
         nOcc =  np.real(np.trace(self.P@self.S))
         if self.spin == 'r':
             self.nelec = 2*nOcc
         else:
->>>>>>> 89648f2a
             self.nelec = nOcc
         return self.nelec
 
